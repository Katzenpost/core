--- conflicted
+++ resolved
@@ -184,11 +184,9 @@
 type Client interface {
 	// Get returns the PKI document for the provided epoch.
 	Get(ctx context.Context, epoch uint64) (*Document, error)
-<<<<<<< HEAD
 
 	// Post posts the node's descriptor to the PKI for the provided epoch.
 	Post(ctx context.Context, epoch uint64, signingKey *eddsa.PrivateKey, d *MixDescriptor) error
-=======
 }
 
 type CBORMixDescriptor struct {
@@ -241,5 +239,4 @@
 		LoadWeight: d.LoadWeight,
 	}
 	return &c
->>>>>>> 9f3b7bae
 }